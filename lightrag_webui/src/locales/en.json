--- conflicted
+++ resolved
@@ -138,14 +138,11 @@
     }
   },
   "graphPanel": {
-<<<<<<< HEAD
     "dataIsTruncated": "Graph data is truncated to Max Nodes",
     "statusDialog": {
       "title": "LightRAG Server Settings"
     },
-=======
     "legend": "Legend",
->>>>>>> 4e9b7b7d
     "sideBar": {
       "settings": {
         "settings": "Settings",
