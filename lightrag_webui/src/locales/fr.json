--- conflicted
+++ resolved
@@ -138,14 +138,11 @@
     }
   },
   "graphPanel": {
-<<<<<<< HEAD
     "dataIsTruncated": "Les données du graphe sont tronquées au nombre maximum de nœuds",
     "statusDialog": {
       "title": "Paramètres du Serveur LightRAG"
     },
-=======
     "legend": "Légende",
->>>>>>> 4e9b7b7d
     "sideBar": {
       "settings": {
         "settings": "Paramètres",
