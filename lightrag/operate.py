import asyncio
import json
import re
from tqdm.asyncio import tqdm as tqdm_async
from typing import Union
from collections import Counter, defaultdict
import warnings
from .utils import (
    logger,
    clean_str,
    compute_mdhash_id,
    decode_tokens_by_tiktoken,
    encode_string_by_tiktoken,
    is_float_regex,
    list_of_list_to_csv,
    pack_user_ass_to_openai_messages,
    split_string_by_multi_markers,
    truncate_list_by_token_size,
    process_combine_contexts,
    compute_args_hash,
    handle_cache,
    save_to_cache,
    CacheData,
)
from .base import (
    BaseGraphStorage,
    BaseKVStorage,
    BaseVectorStorage,
    TextChunkSchema,
    QueryParam,
)
from .prompt import GRAPH_FIELD_SEP, PROMPTS


def chunking_by_token_size(
    content: str, overlap_token_size=128, max_token_size=1024, tiktoken_model="gpt-4o"
):
    tokens = encode_string_by_tiktoken(content, model_name=tiktoken_model)
    results = []
    for index, start in enumerate(
        range(0, len(tokens), max_token_size - overlap_token_size)
    ):
        chunk_content = decode_tokens_by_tiktoken(
            tokens[start : start + max_token_size], model_name=tiktoken_model
        )
        results.append(
            {
                "tokens": min(max_token_size, len(tokens) - start),
                "content": chunk_content.strip(),
                "chunk_order_index": index,
            }
        )
    return results


async def _handle_entity_relation_summary(
    entity_or_relation_name: str,
    description: str,
    global_config: dict,
) -> str:
    use_llm_func: callable = global_config["llm_model_func"]
    llm_max_tokens = global_config["llm_model_max_token_size"]
    tiktoken_model_name = global_config["tiktoken_model_name"]
    summary_max_tokens = global_config["entity_summary_to_max_tokens"]
    language = global_config["addon_params"].get(
        "language", PROMPTS["DEFAULT_LANGUAGE"]
    )

    tokens = encode_string_by_tiktoken(description, model_name=tiktoken_model_name)
    if len(tokens) < summary_max_tokens:  # No need for summary
        return description
    prompt_template = PROMPTS["summarize_entity_descriptions"]
    use_description = decode_tokens_by_tiktoken(
        tokens[:llm_max_tokens], model_name=tiktoken_model_name
    )
    context_base = dict(
        entity_name=entity_or_relation_name,
        description_list=use_description.split(GRAPH_FIELD_SEP),
        language=language,
    )
    use_prompt = prompt_template.format(**context_base)
    logger.debug(f"Trigger summary: {entity_or_relation_name}")
    summary = await use_llm_func(use_prompt, max_tokens=summary_max_tokens)
    return summary


async def _handle_single_entity_extraction(
    record_attributes: list[str],
    chunk_key: str,
):
    if len(record_attributes) < 4 or record_attributes[0] != '"entity"':
        return None
    # add this record as a node in the G
    entity_name = clean_str(record_attributes[1].upper())
    if not entity_name.strip():
        return None
    entity_type = clean_str(record_attributes[2].upper())
    entity_description = clean_str(record_attributes[3])
    entity_source_id = chunk_key
    return dict(
        entity_name=entity_name,
        entity_type=entity_type,
        description=entity_description,
        source_id=entity_source_id,
    )


async def _handle_single_relationship_extraction(
    record_attributes: list[str],
    chunk_key: str,
):
    if len(record_attributes) < 5 or record_attributes[0] != '"relationship"':
        return None
    # add this record as edge
    source = clean_str(record_attributes[1].upper())
    target = clean_str(record_attributes[2].upper())
    edge_description = clean_str(record_attributes[3])

    edge_keywords = clean_str(record_attributes[4])
    edge_source_id = chunk_key
    weight = (
        float(record_attributes[-1]) if is_float_regex(record_attributes[-1]) else 1.0
    )
    return dict(
        src_id=source,
        tgt_id=target,
        weight=weight,
        description=edge_description,
        keywords=edge_keywords,
        source_id=edge_source_id,
    )


async def _merge_nodes_then_upsert(
    entity_name: str,
    nodes_data: list[dict],
    knowledge_graph_inst: BaseGraphStorage,
    global_config: dict,
):
    already_entitiy_types = []
    already_source_ids = []
    already_description = []

    already_node = await knowledge_graph_inst.get_node(entity_name)
    if already_node is not None:
        already_entitiy_types.append(already_node["entity_type"])
        already_source_ids.extend(
            split_string_by_multi_markers(already_node["source_id"], [GRAPH_FIELD_SEP])
        )
        already_description.append(already_node["description"])

    entity_type = sorted(
        Counter(
            [dp["entity_type"] for dp in nodes_data] + already_entitiy_types
        ).items(),
        key=lambda x: x[1],
        reverse=True,
    )[0][0]
    description = GRAPH_FIELD_SEP.join(
        sorted(set([dp["description"] for dp in nodes_data] + already_description))
    )
    source_id = GRAPH_FIELD_SEP.join(
        set([dp["source_id"] for dp in nodes_data] + already_source_ids)
    )
    description = await _handle_entity_relation_summary(
        entity_name, description, global_config
    )
    node_data = dict(
        entity_type=entity_type,
        description=description,
        source_id=source_id,
    )
    await knowledge_graph_inst.upsert_node(
        entity_name,
        node_data=node_data,
    )
    node_data["entity_name"] = entity_name
    return node_data


async def _merge_edges_then_upsert(
    src_id: str,
    tgt_id: str,
    edges_data: list[dict],
    knowledge_graph_inst: BaseGraphStorage,
    global_config: dict,
):
    already_weights = []
    already_source_ids = []
    already_description = []
    already_keywords = []

    if await knowledge_graph_inst.has_edge(src_id, tgt_id):
        already_edge = await knowledge_graph_inst.get_edge(src_id, tgt_id)
        already_weights.append(already_edge["weight"])
        already_source_ids.extend(
            split_string_by_multi_markers(already_edge["source_id"], [GRAPH_FIELD_SEP])
        )
        already_description.append(already_edge["description"])
        already_keywords.extend(
            split_string_by_multi_markers(already_edge["keywords"], [GRAPH_FIELD_SEP])
        )

    weight = sum([dp["weight"] for dp in edges_data] + already_weights)
    description = GRAPH_FIELD_SEP.join(
        sorted(set([dp["description"] for dp in edges_data] + already_description))
    )
    keywords = GRAPH_FIELD_SEP.join(
        sorted(set([dp["keywords"] for dp in edges_data] + already_keywords))
    )
    source_id = GRAPH_FIELD_SEP.join(
        set([dp["source_id"] for dp in edges_data] + already_source_ids)
    )
    for need_insert_id in [src_id, tgt_id]:
        if not (await knowledge_graph_inst.has_node(need_insert_id)):
            await knowledge_graph_inst.upsert_node(
                need_insert_id,
                node_data={
                    "source_id": source_id,
                    "description": description,
                    "entity_type": '"UNKNOWN"',
                },
            )
    description = await _handle_entity_relation_summary(
        f"({src_id}, {tgt_id})", description, global_config
    )
    await knowledge_graph_inst.upsert_edge(
        src_id,
        tgt_id,
        edge_data=dict(
            weight=weight,
            description=description,
            keywords=keywords,
            source_id=source_id,
        ),
    )

    edge_data = dict(
        src_id=src_id,
        tgt_id=tgt_id,
        description=description,
        keywords=keywords,
    )

    return edge_data


async def extract_entities(
    chunks: dict[str, TextChunkSchema],
    knowledge_graph_inst: BaseGraphStorage,
    entity_vdb: BaseVectorStorage,
    relationships_vdb: BaseVectorStorage,
    global_config: dict,
) -> Union[BaseGraphStorage, None]:
    use_llm_func: callable = global_config["llm_model_func"]
    entity_extract_max_gleaning = global_config["entity_extract_max_gleaning"]

    ordered_chunks = list(chunks.items())
    # add language and example number params to prompt
    language = global_config["addon_params"].get(
        "language", PROMPTS["DEFAULT_LANGUAGE"]
    )
    example_number = global_config["addon_params"].get("example_number", None)
    if example_number and example_number < len(PROMPTS["entity_extraction_examples"]):
        examples = "\n".join(
            PROMPTS["entity_extraction_examples"][: int(example_number)]
        )
    else:
        examples = "\n".join(PROMPTS["entity_extraction_examples"])

    example_context_base = dict(
        tuple_delimiter=PROMPTS["DEFAULT_TUPLE_DELIMITER"],
        record_delimiter=PROMPTS["DEFAULT_RECORD_DELIMITER"],
        completion_delimiter=PROMPTS["DEFAULT_COMPLETION_DELIMITER"],
        entity_types=",".join(PROMPTS["DEFAULT_ENTITY_TYPES"]),
        language=language,
    )
    # add example's format
    examples = examples.format(**example_context_base)

    entity_extract_prompt = PROMPTS["entity_extraction"]
    context_base = dict(
        tuple_delimiter=PROMPTS["DEFAULT_TUPLE_DELIMITER"],
        record_delimiter=PROMPTS["DEFAULT_RECORD_DELIMITER"],
        completion_delimiter=PROMPTS["DEFAULT_COMPLETION_DELIMITER"],
        entity_types=",".join(PROMPTS["DEFAULT_ENTITY_TYPES"]),
        examples=examples,
        language=language,
    )

    continue_prompt = PROMPTS["entiti_continue_extraction"]
    if_loop_prompt = PROMPTS["entiti_if_loop_extraction"]

    already_processed = 0
    already_entities = 0
    already_relations = 0

    async def _process_single_content(chunk_key_dp: tuple[str, TextChunkSchema]):
        nonlocal already_processed, already_entities, already_relations
        chunk_key = chunk_key_dp[0]
        chunk_dp = chunk_key_dp[1]
        content = chunk_dp["content"]
        # hint_prompt = entity_extract_prompt.format(**context_base, input_text=content)
        hint_prompt = entity_extract_prompt.format(
            **context_base, input_text="{input_text}"
        ).format(**context_base, input_text=content)

        final_result = await use_llm_func(hint_prompt)
        history = pack_user_ass_to_openai_messages(hint_prompt, final_result)
        for now_glean_index in range(entity_extract_max_gleaning):
            glean_result = await use_llm_func(continue_prompt, history_messages=history)

            history += pack_user_ass_to_openai_messages(continue_prompt, glean_result)
            final_result += glean_result
            if now_glean_index == entity_extract_max_gleaning - 1:
                break

            if_loop_result: str = await use_llm_func(
                if_loop_prompt, history_messages=history
            )
            if_loop_result = if_loop_result.strip().strip('"').strip("'").lower()
            if if_loop_result != "yes":
                break

        records = split_string_by_multi_markers(
            final_result,
            [context_base["record_delimiter"], context_base["completion_delimiter"]],
        )

        maybe_nodes = defaultdict(list)
        maybe_edges = defaultdict(list)
        for record in records:
            record = re.search(r"\((.*)\)", record)
            if record is None:
                continue
            record = record.group(1)
            record_attributes = split_string_by_multi_markers(
                record, [context_base["tuple_delimiter"]]
            )
            if_entities = await _handle_single_entity_extraction(
                record_attributes, chunk_key
            )
            if if_entities is not None:
                maybe_nodes[if_entities["entity_name"]].append(if_entities)
                continue

            if_relation = await _handle_single_relationship_extraction(
                record_attributes, chunk_key
            )
            if if_relation is not None:
                maybe_edges[(if_relation["src_id"], if_relation["tgt_id"])].append(
                    if_relation
                )
        already_processed += 1
        already_entities += len(maybe_nodes)
        already_relations += len(maybe_edges)
        now_ticks = PROMPTS["process_tickers"][
            already_processed % len(PROMPTS["process_tickers"])
        ]
        print(
            f"{now_ticks} Processed {already_processed} chunks, {already_entities} entities(duplicated), {already_relations} relations(duplicated)\r",
            end="",
            flush=True,
        )
        return dict(maybe_nodes), dict(maybe_edges)

    results = []
    for result in tqdm_async(
        asyncio.as_completed([_process_single_content(c) for c in ordered_chunks]),
        total=len(ordered_chunks),
        desc="Extracting entities from chunks",
        unit="chunk",
    ):
        results.append(await result)

    maybe_nodes = defaultdict(list)
    maybe_edges = defaultdict(list)
    for m_nodes, m_edges in results:
        for k, v in m_nodes.items():
            maybe_nodes[k].extend(v)
        for k, v in m_edges.items():
            maybe_edges[tuple(sorted(k))].extend(v)
    logger.info("Inserting entities into storage...")
    all_entities_data = []
    for result in tqdm_async(
        asyncio.as_completed(
            [
                _merge_nodes_then_upsert(k, v, knowledge_graph_inst, global_config)
                for k, v in maybe_nodes.items()
            ]
        ),
        total=len(maybe_nodes),
        desc="Inserting entities",
        unit="entity",
    ):
        all_entities_data.append(await result)

    logger.info("Inserting relationships into storage...")
    all_relationships_data = []
    for result in tqdm_async(
        asyncio.as_completed(
            [
                _merge_edges_then_upsert(
                    k[0], k[1], v, knowledge_graph_inst, global_config
                )
                for k, v in maybe_edges.items()
            ]
        ),
        total=len(maybe_edges),
        desc="Inserting relationships",
        unit="relationship",
    ):
        all_relationships_data.append(await result)

    if not len(all_entities_data):
        logger.warning("Didn't extract any entities, maybe your LLM is not working")
        return None
    if not len(all_relationships_data):
        logger.warning(
            "Didn't extract any relationships, maybe your LLM is not working"
        )
        return None

    if entity_vdb is not None:
        data_for_vdb = {
            compute_mdhash_id(dp["entity_name"], prefix="ent-"): {
                "content": dp["entity_name"] + dp["description"],
                "entity_name": dp["entity_name"],
            }
            for dp in all_entities_data
        }
        await entity_vdb.upsert(data_for_vdb)

    if relationships_vdb is not None:
        data_for_vdb = {
            compute_mdhash_id(dp["src_id"] + dp["tgt_id"], prefix="rel-"): {
                "src_id": dp["src_id"],
                "tgt_id": dp["tgt_id"],
                "content": dp["keywords"]
                + dp["src_id"]
                + dp["tgt_id"]
                + dp["description"],
            }
            for dp in all_relationships_data
        }
        await relationships_vdb.upsert(data_for_vdb)

    return knowledge_graph_inst


async def kg_query(
    query,
    knowledge_graph_inst: BaseGraphStorage,
    entities_vdb: BaseVectorStorage,
    relationships_vdb: BaseVectorStorage,
    text_chunks_db: BaseKVStorage[TextChunkSchema],
    query_param: QueryParam,
    global_config: dict,
    hashing_kv: BaseKVStorage = None,
) -> str:
    # Handle cache
    use_model_func = global_config["llm_model_func"]
    args_hash = compute_args_hash(query_param.mode, query)
    cached_response, quantized, min_val, max_val = await handle_cache(
        hashing_kv, args_hash, query, query_param.mode
    )
    if cached_response is not None:
        return cached_response

    example_number = global_config["addon_params"].get("example_number", None)
    if example_number and example_number < len(PROMPTS["keywords_extraction_examples"]):
        examples = "\n".join(
            PROMPTS["keywords_extraction_examples"][: int(example_number)]
        )
    else:
        examples = "\n".join(PROMPTS["keywords_extraction_examples"])
    language = global_config["addon_params"].get(
        "language", PROMPTS["DEFAULT_LANGUAGE"]
    )

    # Set mode
    if query_param.mode not in ["local", "global", "hybrid"]:
        logger.error(f"Unknown mode {query_param.mode} in kg_query")
        return PROMPTS["fail_response"]

    # LLM generate keywords
    kw_prompt_temp = PROMPTS["keywords_extraction"]
    kw_prompt = kw_prompt_temp.format(query=query, examples=examples, language=language)
    result = await use_model_func(
        kw_prompt, keyword_extraction=True, mode=query_param.mode
    )
    logger.info("kw_prompt result:")
    print(result)
    try:
        # json_text = locate_json_string_body_from_string(result) # handled in use_model_func
        match = re.search(r"\{.*\}", result, re.DOTALL)
        if match:
            result = match.group(0)
            keywords_data = json.loads(result)

            hl_keywords = keywords_data.get("high_level_keywords", [])
            ll_keywords = keywords_data.get("low_level_keywords", [])
        else:
            logger.error("No JSON-like structure found in the result.")
            return PROMPTS["fail_response"]

    # Handle parsing error
    except json.JSONDecodeError as e:
        print(f"JSON parsing error: {e} {result}")
        return PROMPTS["fail_response"]

    # Handdle keywords missing
    if hl_keywords == [] and ll_keywords == []:
        logger.warning("low_level_keywords and high_level_keywords is empty")
        return PROMPTS["fail_response"]
    if ll_keywords == [] and query_param.mode in ["local", "hybrid"]:
        logger.warning("low_level_keywords is empty")
        return PROMPTS["fail_response"]
    else:
        ll_keywords = ", ".join(ll_keywords)
    if hl_keywords == [] and query_param.mode in ["global", "hybrid"]:
        logger.warning("high_level_keywords is empty")
        return PROMPTS["fail_response"]
    else:
        hl_keywords = ", ".join(hl_keywords)

    # Build context
    keywords = [ll_keywords, hl_keywords]
    context = await _build_query_context(
        keywords,
        knowledge_graph_inst,
        entities_vdb,
        relationships_vdb,
        text_chunks_db,
        query_param,
    )

    if query_param.only_need_context:
        return context
    if context is None:
        return PROMPTS["fail_response"]
    sys_prompt_temp = PROMPTS["rag_response"]
    sys_prompt = sys_prompt_temp.format(
        context_data=context, response_type=query_param.response_type
    )
    if query_param.only_need_prompt:
        return sys_prompt
    response = await use_model_func(
        query,
        system_prompt=sys_prompt,
        stream=query_param.stream,
<<<<<<< HEAD
        mode=query_param.mode,
=======
>>>>>>> 1a8af192
    )
    if isinstance(response, str) and len(response) > len(sys_prompt):
        response = (
            response.replace(sys_prompt, "")
            .replace("user", "")
            .replace("model", "")
            .replace(query, "")
            .replace("<system>", "")
            .replace("</system>", "")
            .strip()
        )

    # Save to cache
    await save_to_cache(
        hashing_kv,
        CacheData(
            args_hash=args_hash,
            content=response,
            prompt=query,
            quantized=quantized,
            min_val=min_val,
            max_val=max_val,
            mode=query_param.mode,
        ),
    )

    return response


async def _build_query_context(
    query: list,
    knowledge_graph_inst: BaseGraphStorage,
    entities_vdb: BaseVectorStorage,
    relationships_vdb: BaseVectorStorage,
    text_chunks_db: BaseKVStorage[TextChunkSchema],
    query_param: QueryParam,
):
    ll_kewwords, hl_keywrds = query[0], query[1]
    if query_param.mode in ["local", "hybrid"]:
        if ll_kewwords == "":
            ll_entities_context, ll_relations_context, ll_text_units_context = (
                "",
                "",
                "",
            )
            warnings.warn(
                "Low Level context is None. Return empty Low entity/relationship/source"
            )
            query_param.mode = "global"
        else:
            (
                ll_entities_context,
                ll_relations_context,
                ll_text_units_context,
            ) = await _get_node_data(
                ll_kewwords,
                knowledge_graph_inst,
                entities_vdb,
                text_chunks_db,
                query_param,
            )
    if query_param.mode in ["global", "hybrid"]:
        if hl_keywrds == "":
            hl_entities_context, hl_relations_context, hl_text_units_context = (
                "",
                "",
                "",
            )
            warnings.warn(
                "High Level context is None. Return empty High entity/relationship/source"
            )
            query_param.mode = "local"
        else:
            (
                hl_entities_context,
                hl_relations_context,
                hl_text_units_context,
            ) = await _get_edge_data(
                hl_keywrds,
                knowledge_graph_inst,
                relationships_vdb,
                text_chunks_db,
                query_param,
            )
    if query_param.mode == "hybrid":
        entities_context, relations_context, text_units_context = combine_contexts(
            [hl_entities_context, ll_entities_context],
            [hl_relations_context, ll_relations_context],
            [hl_text_units_context, ll_text_units_context],
        )
    elif query_param.mode == "local":
        entities_context, relations_context, text_units_context = (
            ll_entities_context,
            ll_relations_context,
            ll_text_units_context,
        )
    elif query_param.mode == "global":
        entities_context, relations_context, text_units_context = (
            hl_entities_context,
            hl_relations_context,
            hl_text_units_context,
        )
    return f"""
-----Entities-----
```csv
{entities_context}
```
-----Relationships-----
```csv
{relations_context}
```
-----Sources-----
```csv
{text_units_context}
```
"""


async def _get_node_data(
    query,
    knowledge_graph_inst: BaseGraphStorage,
    entities_vdb: BaseVectorStorage,
    text_chunks_db: BaseKVStorage[TextChunkSchema],
    query_param: QueryParam,
):
    # get similar entities
    results = await entities_vdb.query(query, top_k=query_param.top_k)
    if not len(results):
        return None
    # get entity information
    node_datas = await asyncio.gather(
        *[knowledge_graph_inst.get_node(r["entity_name"]) for r in results]
    )
    if not all([n is not None for n in node_datas]):
        logger.warning("Some nodes are missing, maybe the storage is damaged")

    # get entity degree
    node_degrees = await asyncio.gather(
        *[knowledge_graph_inst.node_degree(r["entity_name"]) for r in results]
    )
    node_datas = [
        {**n, "entity_name": k["entity_name"], "rank": d}
        for k, n, d in zip(results, node_datas, node_degrees)
        if n is not None
    ]  # what is this text_chunks_db doing.  dont remember it in airvx.  check the diagram.
    # get entitytext chunk
    use_text_units = await _find_most_related_text_unit_from_entities(
        node_datas, query_param, text_chunks_db, knowledge_graph_inst
    )
    # get relate edges
    use_relations = await _find_most_related_edges_from_entities(
        node_datas, query_param, knowledge_graph_inst
    )
    logger.info(
        f"Local query uses {len(node_datas)} entites, {len(use_relations)} relations, {len(use_text_units)} text units"
    )

    # build prompt
    entites_section_list = [["id", "entity", "type", "description", "rank"]]
    for i, n in enumerate(node_datas):
        entites_section_list.append(
            [
                i,
                n["entity_name"],
                n.get("entity_type", "UNKNOWN"),
                n.get("description", "UNKNOWN"),
                n["rank"],
            ]
        )
    entities_context = list_of_list_to_csv(entites_section_list)

    relations_section_list = [
        ["id", "source", "target", "description", "keywords", "weight", "rank"]
    ]
    for i, e in enumerate(use_relations):
        relations_section_list.append(
            [
                i,
                e["src_tgt"][0],
                e["src_tgt"][1],
                e["description"],
                e["keywords"],
                e["weight"],
                e["rank"],
            ]
        )
    relations_context = list_of_list_to_csv(relations_section_list)

    text_units_section_list = [["id", "content"]]
    for i, t in enumerate(use_text_units):
        text_units_section_list.append([i, t["content"]])
    text_units_context = list_of_list_to_csv(text_units_section_list)
    return entities_context, relations_context, text_units_context


async def _find_most_related_text_unit_from_entities(
    node_datas: list[dict],
    query_param: QueryParam,
    text_chunks_db: BaseKVStorage[TextChunkSchema],
    knowledge_graph_inst: BaseGraphStorage,
):
    text_units = [
        split_string_by_multi_markers(dp["source_id"], [GRAPH_FIELD_SEP])
        for dp in node_datas
    ]
    edges = await asyncio.gather(
        *[knowledge_graph_inst.get_node_edges(dp["entity_name"]) for dp in node_datas]
    )
    all_one_hop_nodes = set()
    for this_edges in edges:
        if not this_edges:
            continue
        all_one_hop_nodes.update([e[1] for e in this_edges])

    all_one_hop_nodes = list(all_one_hop_nodes)
    all_one_hop_nodes_data = await asyncio.gather(
        *[knowledge_graph_inst.get_node(e) for e in all_one_hop_nodes]
    )

    # Add null check for node data
    all_one_hop_text_units_lookup = {
        k: set(split_string_by_multi_markers(v["source_id"], [GRAPH_FIELD_SEP]))
        for k, v in zip(all_one_hop_nodes, all_one_hop_nodes_data)
        if v is not None and "source_id" in v  # Add source_id check
    }

    all_text_units_lookup = {}
    for index, (this_text_units, this_edges) in enumerate(zip(text_units, edges)):
        for c_id in this_text_units:
            if c_id not in all_text_units_lookup:
                all_text_units_lookup[c_id] = {
                    "data": await text_chunks_db.get_by_id(c_id),
                    "order": index,
                    "relation_counts": 0,
                }

            if this_edges:
                for e in this_edges:
                    if (
                        e[1] in all_one_hop_text_units_lookup
                        and c_id in all_one_hop_text_units_lookup[e[1]]
                    ):
                        all_text_units_lookup[c_id]["relation_counts"] += 1

    # Filter out None values and ensure data has content
    all_text_units = [
        {"id": k, **v}
        for k, v in all_text_units_lookup.items()
        if v is not None and v.get("data") is not None and "content" in v["data"]
    ]

    if not all_text_units:
        logger.warning("No valid text units found")
        return []

    all_text_units = sorted(
        all_text_units, key=lambda x: (x["order"], -x["relation_counts"])
    )

    all_text_units = truncate_list_by_token_size(
        all_text_units,
        key=lambda x: x["data"]["content"],
        max_token_size=query_param.max_token_for_text_unit,
    )

    all_text_units = [t["data"] for t in all_text_units]
    return all_text_units


async def _find_most_related_edges_from_entities(
    node_datas: list[dict],
    query_param: QueryParam,
    knowledge_graph_inst: BaseGraphStorage,
):
    all_related_edges = await asyncio.gather(
        *[knowledge_graph_inst.get_node_edges(dp["entity_name"]) for dp in node_datas]
    )
    all_edges = []
    seen = set()

    for this_edges in all_related_edges:
        for e in this_edges:
            sorted_edge = tuple(sorted(e))
            if sorted_edge not in seen:
                seen.add(sorted_edge)
                all_edges.append(sorted_edge)

    all_edges_pack = await asyncio.gather(
        *[knowledge_graph_inst.get_edge(e[0], e[1]) for e in all_edges]
    )
    all_edges_degree = await asyncio.gather(
        *[knowledge_graph_inst.edge_degree(e[0], e[1]) for e in all_edges]
    )
    all_edges_data = [
        {"src_tgt": k, "rank": d, **v}
        for k, v, d in zip(all_edges, all_edges_pack, all_edges_degree)
        if v is not None
    ]
    all_edges_data = sorted(
        all_edges_data, key=lambda x: (x["rank"], x["weight"]), reverse=True
    )
    all_edges_data = truncate_list_by_token_size(
        all_edges_data,
        key=lambda x: x["description"],
        max_token_size=query_param.max_token_for_global_context,
    )
    return all_edges_data


async def _get_edge_data(
    keywords,
    knowledge_graph_inst: BaseGraphStorage,
    relationships_vdb: BaseVectorStorage,
    text_chunks_db: BaseKVStorage[TextChunkSchema],
    query_param: QueryParam,
):
    results = await relationships_vdb.query(keywords, top_k=query_param.top_k)

    if not len(results):
        return None

    edge_datas = await asyncio.gather(
        *[knowledge_graph_inst.get_edge(r["src_id"], r["tgt_id"]) for r in results]
    )

    if not all([n is not None for n in edge_datas]):
        logger.warning("Some edges are missing, maybe the storage is damaged")
    edge_degree = await asyncio.gather(
        *[knowledge_graph_inst.edge_degree(r["src_id"], r["tgt_id"]) for r in results]
    )
    edge_datas = [
        {"src_id": k["src_id"], "tgt_id": k["tgt_id"], "rank": d, **v}
        for k, v, d in zip(results, edge_datas, edge_degree)
        if v is not None
    ]
    edge_datas = sorted(
        edge_datas, key=lambda x: (x["rank"], x["weight"]), reverse=True
    )
    edge_datas = truncate_list_by_token_size(
        edge_datas,
        key=lambda x: x["description"],
        max_token_size=query_param.max_token_for_global_context,
    )

    use_entities = await _find_most_related_entities_from_relationships(
        edge_datas, query_param, knowledge_graph_inst
    )
    use_text_units = await _find_related_text_unit_from_relationships(
        edge_datas, query_param, text_chunks_db, knowledge_graph_inst
    )
    logger.info(
        f"Global query uses {len(use_entities)} entites, {len(edge_datas)} relations, {len(use_text_units)} text units"
    )

    relations_section_list = [
        ["id", "source", "target", "description", "keywords", "weight", "rank"]
    ]
    for i, e in enumerate(edge_datas):
        relations_section_list.append(
            [
                i,
                e["src_id"],
                e["tgt_id"],
                e["description"],
                e["keywords"],
                e["weight"],
                e["rank"],
            ]
        )
    relations_context = list_of_list_to_csv(relations_section_list)

    entites_section_list = [["id", "entity", "type", "description", "rank"]]
    for i, n in enumerate(use_entities):
        entites_section_list.append(
            [
                i,
                n["entity_name"],
                n.get("entity_type", "UNKNOWN"),
                n.get("description", "UNKNOWN"),
                n["rank"],
            ]
        )
    entities_context = list_of_list_to_csv(entites_section_list)

    text_units_section_list = [["id", "content"]]
    for i, t in enumerate(use_text_units):
        text_units_section_list.append([i, t["content"]])
    text_units_context = list_of_list_to_csv(text_units_section_list)
    return entities_context, relations_context, text_units_context


async def _find_most_related_entities_from_relationships(
    edge_datas: list[dict],
    query_param: QueryParam,
    knowledge_graph_inst: BaseGraphStorage,
):
    entity_names = []
    seen = set()

    for e in edge_datas:
        if e["src_id"] not in seen:
            entity_names.append(e["src_id"])
            seen.add(e["src_id"])
        if e["tgt_id"] not in seen:
            entity_names.append(e["tgt_id"])
            seen.add(e["tgt_id"])

    node_datas = await asyncio.gather(
        *[knowledge_graph_inst.get_node(entity_name) for entity_name in entity_names]
    )

    node_degrees = await asyncio.gather(
        *[knowledge_graph_inst.node_degree(entity_name) for entity_name in entity_names]
    )
    node_datas = [
        {**n, "entity_name": k, "rank": d}
        for k, n, d in zip(entity_names, node_datas, node_degrees)
    ]

    node_datas = truncate_list_by_token_size(
        node_datas,
        key=lambda x: x["description"],
        max_token_size=query_param.max_token_for_local_context,
    )

    return node_datas


async def _find_related_text_unit_from_relationships(
    edge_datas: list[dict],
    query_param: QueryParam,
    text_chunks_db: BaseKVStorage[TextChunkSchema],
    knowledge_graph_inst: BaseGraphStorage,
):
    text_units = [
        split_string_by_multi_markers(dp["source_id"], [GRAPH_FIELD_SEP])
        for dp in edge_datas
    ]
    all_text_units_lookup = {}

    for index, unit_list in enumerate(text_units):
        for c_id in unit_list:
            if c_id not in all_text_units_lookup:
                chunk_data = await text_chunks_db.get_by_id(c_id)
                # Only store valid data
                if chunk_data is not None and "content" in chunk_data:
                    all_text_units_lookup[c_id] = {
                        "data": chunk_data,
                        "order": index,
                    }

    if not all_text_units_lookup:
        logger.warning("No valid text chunks found")
        return []

    all_text_units = [{"id": k, **v} for k, v in all_text_units_lookup.items()]
    all_text_units = sorted(all_text_units, key=lambda x: x["order"])

    # Ensure all text chunks have content
    valid_text_units = [
        t for t in all_text_units if t["data"] is not None and "content" in t["data"]
    ]

    if not valid_text_units:
        logger.warning("No valid text chunks after filtering")
        return []

    truncated_text_units = truncate_list_by_token_size(
        valid_text_units,
        key=lambda x: x["data"]["content"],
        max_token_size=query_param.max_token_for_text_unit,
    )

    all_text_units: list[TextChunkSchema] = [t["data"] for t in truncated_text_units]

    return all_text_units


def combine_contexts(entities, relationships, sources):
    # Function to extract entities, relationships, and sources from context strings
    hl_entities, ll_entities = entities[0], entities[1]
    hl_relationships, ll_relationships = relationships[0], relationships[1]
    hl_sources, ll_sources = sources[0], sources[1]
    # Combine and deduplicate the entities
    combined_entities = process_combine_contexts(hl_entities, ll_entities)

    # Combine and deduplicate the relationships
    combined_relationships = process_combine_contexts(
        hl_relationships, ll_relationships
    )

    # Combine and deduplicate the sources
    combined_sources = process_combine_contexts(hl_sources, ll_sources)

    return combined_entities, combined_relationships, combined_sources


async def naive_query(
    query,
    chunks_vdb: BaseVectorStorage,
    text_chunks_db: BaseKVStorage[TextChunkSchema],
    query_param: QueryParam,
    global_config: dict,
    hashing_kv: BaseKVStorage = None,
):
    # Handle cache
    use_model_func = global_config["llm_model_func"]
    args_hash = compute_args_hash(query_param.mode, query)
    cached_response, quantized, min_val, max_val = await handle_cache(
        hashing_kv, args_hash, query, query_param.mode
    )
    if cached_response is not None:
        return cached_response

    results = await chunks_vdb.query(query, top_k=query_param.top_k)
    if not len(results):
        return PROMPTS["fail_response"]

    chunks_ids = [r["id"] for r in results]
    chunks = await text_chunks_db.get_by_ids(chunks_ids)

    # Filter out invalid chunks
    valid_chunks = [
        chunk for chunk in chunks if chunk is not None and "content" in chunk
    ]

    if not valid_chunks:
        logger.warning("No valid chunks found after filtering")
        return PROMPTS["fail_response"]

    maybe_trun_chunks = truncate_list_by_token_size(
        valid_chunks,
        key=lambda x: x["content"],
        max_token_size=query_param.max_token_for_text_unit,
    )

    if not maybe_trun_chunks:
        logger.warning("No chunks left after truncation")
        return PROMPTS["fail_response"]

    logger.info(f"Truncate {len(chunks)} to {len(maybe_trun_chunks)} chunks")
    section = "\n--New Chunk--\n".join([c["content"] for c in maybe_trun_chunks])

    if query_param.only_need_context:
        return section

    sys_prompt_temp = PROMPTS["naive_rag_response"]
    sys_prompt = sys_prompt_temp.format(
        content_data=section, response_type=query_param.response_type
    )

    if query_param.only_need_prompt:
        return sys_prompt

    response = await use_model_func(
        query,
        system_prompt=sys_prompt,
        mode=query_param.mode,
    )

    if len(response) > len(sys_prompt):
        response = (
            response[len(sys_prompt) :]
            .replace(sys_prompt, "")
            .replace("user", "")
            .replace("model", "")
            .replace(query, "")
            .replace("<system>", "")
            .replace("</system>", "")
            .strip()
        )

    # Save to cache
    await save_to_cache(
        hashing_kv,
        CacheData(
            args_hash=args_hash,
            content=response,
            prompt=query,
            quantized=quantized,
            min_val=min_val,
            max_val=max_val,
            mode=query_param.mode,
        ),
    )

    return response<|MERGE_RESOLUTION|>--- conflicted
+++ resolved
@@ -486,9 +486,7 @@
     # LLM generate keywords
     kw_prompt_temp = PROMPTS["keywords_extraction"]
     kw_prompt = kw_prompt_temp.format(query=query, examples=examples, language=language)
-    result = await use_model_func(
-        kw_prompt, keyword_extraction=True, mode=query_param.mode
-    )
+    result = await use_model_func(kw_prompt, keyword_extraction=True)
     logger.info("kw_prompt result:")
     print(result)
     try:
@@ -549,10 +547,6 @@
         query,
         system_prompt=sys_prompt,
         stream=query_param.stream,
-<<<<<<< HEAD
-        mode=query_param.mode,
-=======
->>>>>>> 1a8af192
     )
     if isinstance(response, str) and len(response) > len(sys_prompt):
         response = (
@@ -578,7 +572,6 @@
             mode=query_param.mode,
         ),
     )
-
     return response
 
 
