--- conflicted
+++ resolved
@@ -4,12 +4,7 @@
 import os
 import struct
 from functools import lru_cache
-<<<<<<< HEAD
-from typing import List, Dict, Callable, Any, Union, Optional
-from dataclasses import dataclass
-=======
 from typing import List, Dict, Callable, Any, Union
->>>>>>> 1a8af192
 import aioboto3
 import aiohttp
 import numpy as np
@@ -31,15 +26,9 @@
 )
 from transformers import AutoTokenizer, AutoModelForCausalLM
 
-<<<<<<< HEAD
-from .base import BaseKVStorage
-=======
->>>>>>> 1a8af192
 from .utils import (
     wrap_embedding_func_with_attrs,
     locate_json_string_body_from_string,
-    quantize_embedding,
-    get_best_cached_response,
 )
 
 import sys
@@ -72,29 +61,12 @@
     openai_async_client = (
         AsyncOpenAI() if base_url is None else AsyncOpenAI(base_url=base_url)
     )
-<<<<<<< HEAD
-
-=======
     kwargs.pop("hashing_kv", None)
->>>>>>> 1a8af192
     messages = []
     if system_prompt:
         messages.append({"role": "system", "content": system_prompt})
     messages.extend(history_messages)
     messages.append({"role": "user", "content": prompt})
-<<<<<<< HEAD
-
-    hashing_kv: BaseKVStorage = kwargs.pop("hashing_kv", None)
-    # Handle cache
-    mode = kwargs.pop("mode", "default")
-    args_hash = compute_args_hash(model, messages)
-    cached_response, quantized, min_val, max_val = await handle_cache(
-        hashing_kv, args_hash, prompt, mode
-    )
-    if cached_response is not None:
-        return cached_response
-=======
->>>>>>> 1a8af192
 
     if "response_format" in kwargs:
         response = await openai_async_client.beta.chat.completions.parse(
@@ -108,24 +80,6 @@
     if r"\u" in content:
         content = content.encode("utf-8").decode("unicode_escape")
 
-<<<<<<< HEAD
-    # Save to cache
-    await save_to_cache(
-        hashing_kv,
-        CacheData(
-            args_hash=args_hash,
-            content=content,
-            model=model,
-            prompt=prompt,
-            quantized=quantized,
-            min_val=min_val,
-            max_val=max_val,
-            mode=mode,
-        ),
-    )
-
-=======
->>>>>>> 1a8af192
     return content
 
 
@@ -156,55 +110,19 @@
         api_key=os.getenv("AZURE_OPENAI_API_KEY"),
         api_version=os.getenv("AZURE_OPENAI_API_VERSION"),
     )
-<<<<<<< HEAD
-
-    hashing_kv: BaseKVStorage = kwargs.pop("hashing_kv", None)
-    mode = kwargs.pop("mode", "default")
-
-=======
     kwargs.pop("hashing_kv", None)
->>>>>>> 1a8af192
     messages = []
     if system_prompt:
         messages.append({"role": "system", "content": system_prompt})
     messages.extend(history_messages)
     if prompt is not None:
         messages.append({"role": "user", "content": prompt})
-<<<<<<< HEAD
-
-    # Handle cache
-    args_hash = compute_args_hash(model, messages)
-    cached_response, quantized, min_val, max_val = await handle_cache(
-        hashing_kv, args_hash, prompt, mode
-    )
-    if cached_response is not None:
-        return cached_response
-=======
->>>>>>> 1a8af192
 
     response = await openai_async_client.chat.completions.create(
         model=model, messages=messages, **kwargs
     )
     content = response.choices[0].message.content
 
-<<<<<<< HEAD
-    # Save to cache
-    await save_to_cache(
-        hashing_kv,
-        CacheData(
-            args_hash=args_hash,
-            content=content,
-            model=model,
-            prompt=prompt,
-            quantized=quantized,
-            min_val=min_val,
-            max_val=max_val,
-            mode=mode,
-        ),
-    )
-
-=======
->>>>>>> 1a8af192
     return content
 
 
@@ -246,15 +164,6 @@
 
     # Add user prompt
     messages.append({"role": "user", "content": [{"text": prompt}]})
-    hashing_kv: BaseKVStorage = kwargs.pop("hashing_kv", None)
-    # Handle cache
-    mode = kwargs.pop("mode", "default")
-    args_hash = compute_args_hash(model, messages)
-    cached_response, quantized, min_val, max_val = await handle_cache(
-        hashing_kv, args_hash, prompt, mode
-    )
-    if cached_response is not None:
-        return cached_response
 
     # Initialize Converse API arguments
     args = {"modelId": model, "messages": messages}
@@ -277,18 +186,6 @@
             args["inferenceConfig"][inference_params_map.get(param, param)] = (
                 kwargs.pop(param)
             )
-<<<<<<< HEAD
-    hashing_kv: BaseKVStorage = kwargs.pop("hashing_kv", None)
-    # Handle cache
-    mode = kwargs.pop("mode", "default")
-    args_hash = compute_args_hash(model, messages)
-    cached_response, quantized, min_val, max_val = await handle_cache(
-        hashing_kv, args_hash, prompt, mode
-    )
-    if cached_response is not None:
-        return cached_response
-=======
->>>>>>> 1a8af192
 
     # Call model via Converse API
     session = aioboto3.Session()
@@ -298,24 +195,6 @@
         except Exception as e:
             raise BedrockError(e)
 
-<<<<<<< HEAD
-    # Save to cache
-    await save_to_cache(
-        hashing_kv,
-        CacheData(
-            args_hash=args_hash,
-            content=response["output"]["message"]["content"][0]["text"],
-            model=model,
-            prompt=prompt,
-            quantized=quantized,
-            min_val=min_val,
-            max_val=max_val,
-            mode=mode,
-        ),
-    )
-
-=======
->>>>>>> 1a8af192
     return response["output"]["message"]["content"][0]["text"]
 
 
@@ -352,20 +231,7 @@
         messages.append({"role": "system", "content": system_prompt})
     messages.extend(history_messages)
     messages.append({"role": "user", "content": prompt})
-<<<<<<< HEAD
-
-    # Handle cache
-    mode = kwargs.pop("mode", "default")
-    args_hash = compute_args_hash(model, messages)
-    cached_response, quantized, min_val, max_val = await handle_cache(
-        hashing_kv, args_hash, prompt, mode
-    )
-    if cached_response is not None:
-        return cached_response
-
-=======
     kwargs.pop("hashing_kv", None)
->>>>>>> 1a8af192
     input_prompt = ""
     try:
         input_prompt = hf_tokenizer.apply_chat_template(
@@ -410,24 +276,6 @@
         output[0][len(inputs["input_ids"][0]) :], skip_special_tokens=True
     )
 
-<<<<<<< HEAD
-    # Save to cache
-    await save_to_cache(
-        hashing_kv,
-        CacheData(
-            args_hash=args_hash,
-            content=response_text,
-            model=model,
-            prompt=prompt,
-            quantized=quantized,
-            min_val=min_val,
-            max_val=max_val,
-            mode=mode,
-        ),
-    )
-
-=======
->>>>>>> 1a8af192
     return response_text
 
 
@@ -455,68 +303,14 @@
         messages.append({"role": "system", "content": system_prompt})
     messages.extend(history_messages)
     messages.append({"role": "user", "content": prompt})
-<<<<<<< HEAD
-
-    # Handle cache
-    mode = kwargs.pop("mode", "default")
-    args_hash = compute_args_hash(model, messages)
-    cached_response, quantized, min_val, max_val = await handle_cache(
-        hashing_kv, args_hash, prompt, mode
-    )
-    if cached_response is not None:
-        return cached_response
-=======
->>>>>>> 1a8af192
 
     response = await ollama_client.chat(model=model, messages=messages, **kwargs)
     if stream:
         """ cannot cache stream response """
-<<<<<<< HEAD
 
         async def inner():
             async for chunk in response:
                 yield chunk["message"]["content"]
-
-        return inner()
-    else:
-        result = response["message"]["content"]
-        # Save to cache
-        await save_to_cache(
-            hashing_kv,
-            CacheData(
-                args_hash=args_hash,
-                content=result,
-                model=model,
-                prompt=prompt,
-                quantized=quantized,
-                min_val=min_val,
-                max_val=max_val,
-                mode=mode,
-            ),
-        )
-        return result
-    result = response["message"]["content"]
-
-    # Save to cache
-    await save_to_cache(
-        hashing_kv,
-        CacheData(
-            args_hash=args_hash,
-            content=result,
-            model=model,
-            prompt=prompt,
-            quantized=quantized,
-            min_val=min_val,
-            max_val=max_val,
-            mode=mode,
-        ),
-    )
-=======
-
-        async def inner():
-            async for chunk in response:
-                yield chunk["message"]["content"]
->>>>>>> 1a8af192
 
         return inner()
     else:
@@ -629,18 +423,6 @@
 
     messages.extend(history_messages)
     messages.append({"role": "user", "content": prompt})
-<<<<<<< HEAD
-
-    # Handle cache
-    mode = kwargs.pop("mode", "default")
-    args_hash = compute_args_hash(model, messages)
-    cached_response, quantized, min_val, max_val = await handle_cache(
-        hashing_kv, args_hash, prompt, mode
-    )
-    if cached_response is not None:
-        return cached_response
-=======
->>>>>>> 1a8af192
 
     gen_config = GenerationConfig(
         skip_special_tokens=skip_special_tokens,
@@ -657,25 +439,6 @@
         session_id=1,
     ):
         response += res.response
-<<<<<<< HEAD
-
-    # Save to cache
-    await save_to_cache(
-        hashing_kv,
-        CacheData(
-            args_hash=args_hash,
-            content=response,
-            model=model,
-            prompt=prompt,
-            quantized=quantized,
-            min_val=min_val,
-            max_val=max_val,
-            mode=mode,
-        ),
-    )
-
-=======
->>>>>>> 1a8af192
     return response
 
 
@@ -820,8 +583,6 @@
     return np.array([dp.embedding for dp in response.data])
 
 
-<<<<<<< HEAD
-=======
 async def fetch_data(url, headers, data):
     async with aiohttp.ClientSession() as session:
         async with session.post(url, headers=headers, json=data) as response:
@@ -855,8 +616,6 @@
     data_list = await fetch_data(url, headers, data)
     return np.array([dp["embedding"] for dp in data_list])
 
-
->>>>>>> 1a8af192
 @wrap_embedding_func_with_attrs(embedding_dim=2048, max_token_size=512)
 @retry(
     stop=stop_after_attempt(3),
@@ -1142,75 +901,6 @@
         return await next_model.gen_func(**args)
 
 
-async def handle_cache(hashing_kv, args_hash, prompt, mode="default"):
-    """Generic cache handling function"""
-    if hashing_kv is None:
-        return None, None, None, None
-
-    # Get embedding cache configuration
-    embedding_cache_config = hashing_kv.global_config.get(
-        "embedding_cache_config", {"enabled": False, "similarity_threshold": 0.95}
-    )
-    is_embedding_cache_enabled = embedding_cache_config["enabled"]
-
-    quantized = min_val = max_val = None
-    if is_embedding_cache_enabled:
-        # Use embedding cache
-        embedding_model_func = hashing_kv.global_config["embedding_func"]["func"]
-        current_embedding = await embedding_model_func([prompt])
-        quantized, min_val, max_val = quantize_embedding(current_embedding[0])
-        best_cached_response = await get_best_cached_response(
-            hashing_kv,
-            current_embedding[0],
-            similarity_threshold=embedding_cache_config["similarity_threshold"],
-            mode=mode,
-        )
-        if best_cached_response is not None:
-            return best_cached_response, None, None, None
-    else:
-        # Use regular cache
-        mode_cache = await hashing_kv.get_by_id(mode) or {}
-        if args_hash in mode_cache:
-            return mode_cache[args_hash]["return"], None, None, None
-
-    return None, quantized, min_val, max_val
-
-
-@dataclass
-class CacheData:
-    args_hash: str
-    content: str
-    model: str
-    prompt: str
-    quantized: Optional[np.ndarray] = None
-    min_val: Optional[float] = None
-    max_val: Optional[float] = None
-    mode: str = "default"
-
-
-async def save_to_cache(hashing_kv, cache_data: CacheData):
-    if hashing_kv is None:
-        return
-
-    mode_cache = await hashing_kv.get_by_id(cache_data.mode) or {}
-
-    mode_cache[cache_data.args_hash] = {
-        "return": cache_data.content,
-        "model": cache_data.model,
-        "embedding": cache_data.quantized.tobytes().hex()
-        if cache_data.quantized is not None
-        else None,
-        "embedding_shape": cache_data.quantized.shape
-        if cache_data.quantized is not None
-        else None,
-        "embedding_min": cache_data.min_val,
-        "embedding_max": cache_data.max_val,
-        "original_prompt": cache_data.prompt,
-    }
-
-    await hashing_kv.upsert({cache_data.mode: mode_cache})
-
-
 if __name__ == "__main__":
     import asyncio
 
